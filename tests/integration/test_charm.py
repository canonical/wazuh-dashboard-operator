--- conflicted
+++ resolved
@@ -68,8 +68,7 @@
     await ops_test.model.set_config(OPENSEARCH_CONFIG)
 
     config = {"ca-common-name": "CN_CA"}
-<<<<<<< HEAD
-    await ops_test.model.deploy(COS_AGENT_APP_NAME, channel="1/stable", series=series)
+    await ops_test.model.deploy(COS_AGENT_APP_NAME, channel=COS_CHANNEL, series=series)
     await ops_test.model.deploy(
         OPENSEARCH_APP_NAME,
         channel="4.11/edge",
@@ -80,20 +79,7 @@
         TLS_CERTIFICATES_APP_NAME, channel=TLS_STABLE_CHANNEL, config=config
     )
     await ops_test.model.deploy(application_charm, application_name=DB_CLIENT_APP_NAME)
-=======
-    await ops_test.model.deploy(COS_AGENT_APP_NAME, channel=COS_CHANNEL, series=series)
-    await ops_test.model.deploy(
-        OPENSEARCH_APP_NAME,
-        channel="2/edge",
-        num_units=NUM_UNITS_DB,
-        config=CONFIG_OPTS,
-    )
-    await ops_test.model.deploy(
-        TLS_CERTIFICATES_APP_NAME, channel=TLS_STABLE_CHANNEL, config=config
-    )
-    await ops_test.model.deploy(application_charm, application_name=DB_CLIENT_APP_NAME)
-
->>>>>>> 656db238
+
     await ops_test.model.wait_for_idle(
         apps=[TLS_CERTIFICATES_APP_NAME], status="active", timeout=1000
     )
@@ -362,11 +348,7 @@
 
     await ops_test.model.deploy(
         OPENSEARCH_APP_NAME,
-<<<<<<< HEAD
         channel="4.11/edge",
-=======
-        channel="2/edge",
->>>>>>> 656db238
         num_units=NUM_UNITS_DB,
         config=CONFIG_OPTS,
     )
