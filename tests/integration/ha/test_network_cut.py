#!/usr/bin/env python3
# Copyright 2023 Canonical Ltd.
# See LICENSE file for licensing details.

import logging
from pathlib import Path
from subprocess import CalledProcessError

import integration.ha.helpers as ha_helpers
import pytest
import yaml
from pytest_operator.plugin import OpsTest

from ..helpers import (
    CONFIG_OPTS,
    TLS_STABLE_CHANNEL,
    access_all_dashboards,
    all_dashboards_unavailable,
    get_address,
    get_leader_name,
)

logger = logging.getLogger(__name__)


CLIENT_TIMEOUT = 10
RESTART_DELAY = 60

METADATA = yaml.safe_load(Path("./metadata.yaml").read_text())
APP_NAME = METADATA["name"]
OPENSEARCH_APP_NAME = "wazuh-indexer"
OPENSEARCH_CONFIG = {
    "logging-config": "<root>=INFO;unit=DEBUG",
    "cloudinit-userdata": """postruncmd:
        - [ 'sysctl', '-w', 'vm.max_map_count=262144' ]
        - [ 'sysctl', '-w', 'fs.file-max=1048576' ]
        - [ 'sysctl', '-w', 'vm.swappiness=0' ]
        - [ 'sysctl', '-w', 'net.ipv4.tcp_retries2=5' ]
    """,
}
TLS_CERT_APP_NAME = "self-signed-certificates"

ALL_APPS = [APP_NAME, TLS_CERT_APP_NAME, OPENSEARCH_APP_NAME]
APP_AND_TLS = [APP_NAME, TLS_CERT_APP_NAME]
PEER = "dashboard_peers"
SERVER_PORT = 5601

NUM_UNITS_APP = 2
NUM_UNITS_DB = 2

LONG_TIMEOUT = 3000
LONG_WAIT = 30


@pytest.mark.skip_if_deployed
@pytest.mark.abort_on_fail
async def test_build_and_deploy(ops_test: OpsTest, charm: str, series: str):
    """Tests that the charm deploys safely"""
    await ops_test.model.deploy(
        charm, application_name=APP_NAME, num_units=NUM_UNITS_APP, series=series
    )

    # Opensearch
    await ops_test.model.set_config(OPENSEARCH_CONFIG)
<<<<<<< HEAD
    # NOTE: can't access stable from the tests, only 'edge' available
    await ops_test.model.deploy(OPENSEARCH_APP_NAME, channel="latest/edge", num_units=NUM_UNITS_DB)

    config = {"ca-common-name": "CN_CA"}
    await ops_test.model.deploy(TLS_CERT_APP_NAME, channel="1/stable", config=config)

    await ops_test.model.wait_for_idle(
        apps=[TLS_CERT_APP_NAME], wait_for_active=True, timeout=1000
    )
=======
    # NOTE: can't access 2/stable from the tests, only 'edge' available
    await ops_test.model.deploy(
        OPENSEARCH_APP_NAME,
        channel="2/edge",
        num_units=NUM_UNITS_DB,
        config=CONFIG_OPTS,
    )

    config = {"ca-common-name": "CN_CA"}
    await ops_test.model.deploy(TLS_CERT_APP_NAME, channel=TLS_STABLE_CHANNEL, config=config)
>>>>>>> 04f2402b

    # Relate it to OpenSearch to set up TLS.
    await ops_test.model.relate(OPENSEARCH_APP_NAME, TLS_CERT_APP_NAME)
    await ops_test.model.wait_for_idle(
        apps=[OPENSEARCH_APP_NAME, TLS_CERT_APP_NAME],
        wait_for_active=True,
        timeout=LONG_TIMEOUT,
    )

    # Opensearch Dashboards
    async with ops_test.fast_forward():
        await ops_test.model.wait_for_idle(
            apps=[APP_NAME],
            wait_for_exact_units=NUM_UNITS_APP,
            timeout=LONG_TIMEOUT,
            idle_period=30,
        )

    assert ops_test.model.applications[APP_NAME].status == "blocked"

    pytest.relation = await ops_test.model.relate(OPENSEARCH_APP_NAME, APP_NAME)
    await ops_test.model.wait_for_idle(
        apps=[OPENSEARCH_APP_NAME, APP_NAME], wait_for_active=True, timeout=1000
    )


##############################################################################
# Helper functions
##############################################################################


async def network_cut_leader(ops_test: OpsTest, https: bool = False):
    """Full network cut for the leader, resulting in IP change."""
    old_leader_name = await get_leader_name(ops_test)
    old_ip = await get_address(ops_test, old_leader_name)
    machine_name = await ha_helpers.get_unit_machine_name(ops_test, old_leader_name)

    logger.info(
        f"Cutting leader unit from network from {old_leader_name} ({machine_name}/{old_ip})..."
    )
    ha_helpers.cut_unit_network(machine_name)

    logger.info(f"Waiting until unit {old_leader_name} is not reachable")
    await ops_test.model.block_until(
        lambda: not ha_helpers.reachable(old_ip, SERVER_PORT),
        timeout=LONG_TIMEOUT,
        wait_period=LONG_WAIT,
    )

    logger.info(f"Waiting until unit {old_leader_name} is 'lost'")
    await ops_test.model.block_until(
        lambda: ["unknown", "lost"]
        == ha_helpers.get_unit_state_from_status(ops_test, old_leader_name),
        timeout=LONG_TIMEOUT,
        wait_period=LONG_WAIT,
    )

    await ops_test.model.wait_for_idle(apps=[APP_NAME], status="active", timeout=1000)

    logger.info("Checking new leader was elected")
    new_leader_name = await get_leader_name(ops_test)
    assert new_leader_name != old_leader_name

    # Check all nodes but the old leader
    logger.info("Checking Dashboard access for the rest of the nodes...")
    assert await access_all_dashboards(ops_test, skip=[old_leader_name], https=https)

    logger.info(f"Restoring network for {old_leader_name}...")
    try:
        ha_helpers.restore_unit_network(machine_name)
    except CalledProcessError:  # in case it was already cleaned up
        pass

    logger.info("Waiting for Juju to detect new IP...")
    await ops_test.model.block_until(
        lambda: old_ip not in ha_helpers.get_hosts_from_status(ops_test).values(),
        timeout=LONG_TIMEOUT,
        wait_period=LONG_WAIT,
    )

    new_ip = await get_address(ops_test, old_leader_name)
    assert new_ip != old_ip
    logger.info(f"Old IP {old_ip} has changed to {new_ip}...")

    await ops_test.model.wait_for_idle(apps=ALL_APPS, wait_for_active=True, timeout=LONG_TIMEOUT)

    logger.info("Checking Dashboard access...")
    assert await access_all_dashboards(ops_test, https=https)


async def network_throttle_leader(ops_test: OpsTest, https: bool = False):
    """Network interrupt for the leader without IP change."""
    old_leader_name = await get_leader_name(ops_test)
    old_ip = await get_address(ops_test, old_leader_name)

    logger.info("Network throttle on {old_leader_name}...")
    machine_name = await ha_helpers.get_unit_machine_name(ops_test, old_leader_name)
    ha_helpers.network_throttle(machine_name)

    logger.info(f"Waiting until unit {old_leader_name} is not reachable")
    await ops_test.model.block_until(
        lambda: not ha_helpers.reachable(old_ip, SERVER_PORT),
        timeout=LONG_TIMEOUT,
        wait_period=LONG_WAIT,
    )

    logger.info(f"Waiting until unit {old_leader_name} is 'lost'")
    await ops_test.model.block_until(
        lambda: ["unknown", "lost"]
        == ha_helpers.get_unit_state_from_status(ops_test, old_leader_name),
        timeout=LONG_TIMEOUT,
        wait_period=LONG_WAIT,
    )

    logger.info("Checking leader re-election...")
    new_leader_name = await get_leader_name(ops_test)
    assert new_leader_name != old_leader_name

    logger.info("Checking Dashboard access for the rest of the nodes...")
    assert await access_all_dashboards(ops_test, skip=[old_leader_name], https=https)

    logger.info("Restoring network...")
    try:
        ha_helpers.network_release(machine_name)
    except CalledProcessError:  # in case it was already cleaned up
        pass

    logger.info(f"Waiting until unit {old_leader_name} is reachable again")
    await ops_test.model.block_until(
        lambda: ha_helpers.reachable(old_ip, SERVER_PORT),
        timeout=LONG_TIMEOUT,
        wait_period=LONG_WAIT,
    )

    # Double-checking that the network throttle didn't change the IP
    current_ip = await get_address(ops_test, old_leader_name)
    assert old_ip == current_ip

    await ops_test.model.wait_for_idle(apps=ALL_APPS, wait_for_active=True, timeout=LONG_TIMEOUT)

    logger.info("Checking Dashboard access...")
    assert await access_all_dashboards(ops_test, https=https)


async def network_cut_application(ops_test: OpsTest, https: bool = False):
    """Full network cut for the whole application, resulting in IP change."""
    logger.info("Cutting all units from network...")

    machines = []
    unit_ip_map = {}
    for unit in ops_test.model.applications[APP_NAME].units:
        machine_name = await ha_helpers.get_unit_machine_name(ops_test, unit.name)
        ip = await get_address(ops_test, unit.name)

        logger.info(f"Cutting unit {unit.name} from network...")
        ha_helpers.cut_unit_network(machine_name)

        machines.append(machine_name)
        unit_ip_map[unit.name] = ip

    units = list(unit_ip_map.keys())
    ips = list(unit_ip_map.values())

    logger.info(f"Waiting until units {units} are not reachable")
    await ops_test.model.block_until(
        lambda: not all(ha_helpers.reachable(ip, SERVER_PORT) for ip in ips),
        timeout=LONG_TIMEOUT,
        wait_period=LONG_WAIT,
    )

    logger.info(f"Waiting until unit {units} are 'lost'")
    await ops_test.model.block_until(
        lambda: all(
            ["unknown", "lost"] == ha_helpers.get_unit_state_from_status(ops_test, unit)
            for unit in units
        ),
        timeout=LONG_TIMEOUT,
        wait_period=LONG_WAIT,
    )

    logger.info("Checking lack of Dashboard access...")
    assert all_dashboards_unavailable(ops_test, https=https)

    logger.info("Restoring network...")
    for machine_name in machines:
        try:
            ha_helpers.restore_unit_network(machine_name)
        except CalledProcessError:  # in case it was already cleaned up
            pass

    logger.info("Waiting for Juju to detect new IPs...")
    await ops_test.model.block_until(
        lambda: all(
            ha_helpers.get_hosts_from_status(ops_test).get(unit)
            and ha_helpers.get_hosts_from_status(ops_test)[unit] != unit_ip_map[unit]
            for unit in unit_ip_map
        ),
        timeout=LONG_TIMEOUT,
        wait_period=LONG_WAIT,
    )

    for unit, old_ip in unit_ip_map.items():
        new_ip = await get_address(ops_test, unit)
        assert new_ip != old_ip
        logger.info(f"Old IP {old_ip} has changed to {new_ip}...")

    await ops_test.model.wait_for_idle(apps=ALL_APPS, wait_for_active=True, timeout=LONG_TIMEOUT)

    logger.info("Checking Dashboard access...")
    assert await access_all_dashboards(ops_test, https=https)


async def network_throttle_application(ops_test: OpsTest, https: bool = False):
    """Network interrupt for the whole application without IP change."""
    logger.info("Cutting all units from network...")

    machines = []
    unit_ip_map = {}
    for unit in ops_test.model.applications[APP_NAME].units:
        machine_name = await ha_helpers.get_unit_machine_name(ops_test, unit.name)
        ip = await get_address(ops_test, unit.name)

        logger.info(f"Cutting unit {unit.name} from network...")
        ha_helpers.network_throttle(machine_name)

        machines.append(machine_name)
        unit_ip_map[unit.name] = ip

    units = list(unit_ip_map.keys())
    ips = list(unit_ip_map.values())

    logger.info(f"Waiting until units {units} are not reachable")
    await ops_test.model.block_until(
        lambda: not all(ha_helpers.reachable(ip, SERVER_PORT) for ip in ips),
        timeout=LONG_TIMEOUT,
        wait_period=LONG_WAIT,
    )

    logger.info(f"Waiting until unit {units} are 'lost'")
    await ops_test.model.block_until(
        lambda: all(
            ["unknown", "lost"] == ha_helpers.get_unit_state_from_status(ops_test, unit)
            for unit in units
        ),
        timeout=LONG_TIMEOUT,
        wait_period=LONG_WAIT,
    )

    logger.info("Checking lack of Dashboard access...")
    assert all_dashboards_unavailable(ops_test, https=https)

    logger.info("Restoring network...")
    for machine_name in machines:
        try:
            ha_helpers.network_release(machine_name)
        except CalledProcessError:  # in case it was already cleaned up
            pass

    logger.info(f"Waiting until units {units} are reachable again")
    await ops_test.model.block_until(
        lambda: all(ha_helpers.reachable(ip, SERVER_PORT) for ip in ips),
        timeout=LONG_TIMEOUT,
        wait_period=LONG_WAIT,
    )

    # Double-checking that the network throttle didn't change the IP
    assert all(
        ha_helpers.get_hosts_from_status(ops_test).get(unit)
        and ha_helpers.get_hosts_from_status(ops_test)[unit] == unit_ip_map[unit]
        for unit in unit_ip_map
    )

    await ops_test.model.wait_for_idle(apps=ALL_APPS, wait_for_active=True, timeout=LONG_TIMEOUT)

    logger.info("Checking Dashboard access...")
    assert await access_all_dashboards(ops_test, https=https)


##############################################################################
# Tests
##############################################################################


@pytest.mark.abort_on_fail
async def test_network_cut_ip_change_leader_http(ops_test: OpsTest, request):
    await network_cut_leader(ops_test)


@pytest.mark.abort_on_fail
async def test_network_cut_no_ip_change_leader_http(ops_test: OpsTest, request):
    await network_throttle_leader(ops_test)


@pytest.mark.abort_on_fail
async def test_network_cut_ip_change_application_http(ops_test: OpsTest, request):
    await network_cut_application(ops_test)


@pytest.mark.abort_on_fail
async def test_network_no_ip_change_application_http(ops_test: OpsTest, request):
    await network_throttle_application(ops_test)


##############################################################################


@pytest.mark.abort_on_fail
async def test_set_tls(ops_test: OpsTest, request):
    """Not a real test but a separate stage to start TLS testing"""
    logger.info("Initializing TLS Charm connections")
    await ops_test.model.relate(APP_NAME, TLS_CERT_APP_NAME)
    await ops_test.model.wait_for_idle(
        apps=[APP_NAME, TLS_CERT_APP_NAME], wait_for_active=True, timeout=LONG_TIMEOUT
    )

    logger.info("Checking Dashboard access after TLS is configured")
    assert await access_all_dashboards(ops_test, https=True)


##############################################################################


@pytest.mark.abort_on_fail
async def test_network_cut_ip_change_leader_https(ops_test: OpsTest, request):
    await network_cut_leader(ops_test, https=True)


@pytest.mark.abort_on_fail
async def test_network_cut_no_ip_change_leader_https(ops_test: OpsTest, request):
    await network_throttle_leader(ops_test, https=True)


@pytest.mark.abort_on_fail
async def test_network_cut_ip_change_application_https(ops_test: OpsTest, request):
    await network_cut_application(ops_test, https=True)


@pytest.mark.abort_on_fail
async def test_network_cut_no_ip_change_application_https(ops_test: OpsTest, request):
    await network_throttle_application(ops_test, https=True)<|MERGE_RESOLUTION|>--- conflicted
+++ resolved
@@ -62,28 +62,16 @@
 
     # Opensearch
     await ops_test.model.set_config(OPENSEARCH_CONFIG)
-<<<<<<< HEAD
-    # NOTE: can't access stable from the tests, only 'edge' available
-    await ops_test.model.deploy(OPENSEARCH_APP_NAME, channel="latest/edge", num_units=NUM_UNITS_DB)
-
-    config = {"ca-common-name": "CN_CA"}
-    await ops_test.model.deploy(TLS_CERT_APP_NAME, channel="1/stable", config=config)
-
-    await ops_test.model.wait_for_idle(
-        apps=[TLS_CERT_APP_NAME], wait_for_active=True, timeout=1000
-    )
-=======
     # NOTE: can't access 2/stable from the tests, only 'edge' available
     await ops_test.model.deploy(
         OPENSEARCH_APP_NAME,
-        channel="2/edge",
+        channel="4.11/edge",
         num_units=NUM_UNITS_DB,
         config=CONFIG_OPTS,
     )
 
     config = {"ca-common-name": "CN_CA"}
     await ops_test.model.deploy(TLS_CERT_APP_NAME, channel=TLS_STABLE_CHANNEL, config=config)
->>>>>>> 04f2402b
 
     # Relate it to OpenSearch to set up TLS.
     await ops_test.model.relate(OPENSEARCH_APP_NAME, TLS_CERT_APP_NAME)
