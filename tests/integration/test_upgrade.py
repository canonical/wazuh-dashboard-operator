#!/usr/bin/env python3
# Copyright 2023 Canonical Ltd.
# See LICENSE file for licensing details.

import json
import logging
from pathlib import Path

import pytest
import yaml
from pytest_operator.plugin import OpsTest

from .helpers import (
    CONFIG_OPTS,
    TLS_CERTIFICATES_APP_NAME,
    TLS_STABLE_CHANNEL,
    access_all_dashboards,
    get_app_relation_data,
)

logger = logging.getLogger(__name__)

METADATA = yaml.safe_load(Path("./metadata.yaml").read_text())
APP_NAME = METADATA["name"]

# FIXME: update this to 'stable' when `pre-upgrade-check` is released to 'stable'
CHANNEL = "edge"

OPENSEARCH_APP_NAME = "wazuh-indexer"
OPENSEARCH_CONFIG = {
    "logging-config": "<root>=INFO;unit=DEBUG",
    "cloudinit-userdata": """postruncmd:
        - [ 'sysctl', '-w', 'vm.max_map_count=262144' ]
        - [ 'sysctl', '-w', 'fs.file-max=1048576' ]
        - [ 'sysctl', '-w', 'vm.swappiness=0' ]
        - [ 'sysctl', '-w', 'net.ipv4.tcp_retries2=5' ]
    """,
}

NUM_UNITS_APP = 3
NUM_UNITS_DB = 3


@pytest.mark.abort_on_fail
@pytest.mark.skip_if_deployed
async def test_build_and_deploy(ops_test: OpsTest, charm: str, series: str):
    """Deploying all charms required for the tests, and wait for their complete setup to be done."""

    await ops_test.model.deploy(
        charm, application_name=APP_NAME, num_units=NUM_UNITS_APP, series=series
    )
    await ops_test.model.set_config(OPENSEARCH_CONFIG)
<<<<<<< HEAD
    await ops_test.model.deploy(OPENSEARCH_APP_NAME, channel="latest/edge", num_units=NUM_UNITS_DB)

    config = {"ca-common-name": "CN_CA"}
    await ops_test.model.deploy(TLS_CERTIFICATES_APP_NAME, channel="1/stable", config=config)
=======
    await ops_test.model.deploy(
        OPENSEARCH_APP_NAME,
        channel="2/edge",
        num_units=NUM_UNITS_DB,
        config=CONFIG_OPTS,
    )

    config = {"ca-common-name": "CN_CA"}
    await ops_test.model.deploy(
        TLS_CERTIFICATES_APP_NAME, channel=TLS_STABLE_CHANNEL, config=config
    )
>>>>>>> 04f2402b

    await ops_test.model.wait_for_idle(
        apps=[TLS_CERTIFICATES_APP_NAME], status="active", timeout=1000
    )

    # Relate it to OpenSearch to set up TLS.
    await ops_test.model.relate(OPENSEARCH_APP_NAME, TLS_CERTIFICATES_APP_NAME)
    await ops_test.model.wait_for_idle(
        apps=[OPENSEARCH_APP_NAME, TLS_CERTIFICATES_APP_NAME],
        status="active",
        timeout=1000,
    )

    async with ops_test.fast_forward():
        await ops_test.model.block_until(
            lambda: len(ops_test.model.applications[APP_NAME].units) == NUM_UNITS_APP
        )
        await ops_test.model.wait_for_idle(apps=[APP_NAME], timeout=1000, idle_period=30)

    assert ops_test.model.applications[APP_NAME].status == "blocked"

    pytest.relation = await ops_test.model.relate(OPENSEARCH_APP_NAME, APP_NAME)
    await ops_test.model.wait_for_idle(
        apps=[OPENSEARCH_APP_NAME, APP_NAME], status="active", timeout=1000
    )


@pytest.mark.abort_on_fail
async def test_in_place_upgrade_http(ops_test: OpsTest, charm: str):
    leader_unit = None
    for unit in ops_test.model.applications[APP_NAME].units:
        if await unit.is_leader_from_status():
            leader_unit = unit
    assert leader_unit

    action = await leader_unit.run_action("pre-upgrade-check")
    await action.wait()

    # ensuring that the upgrade stack is correct
    relation_data = get_app_relation_data(
        model_full_name=ops_test.model_full_name,
        unit=f"{APP_NAME}/0",
        endpoint="upgrade",
    )

    assert "upgrade-stack" in relation_data

    assert set(json.loads(relation_data["upgrade-stack"])) == set(
        [int(unit.machine.id) for unit in ops_test.model.applications[APP_NAME].units]
    )

    await ops_test.model.applications[APP_NAME].refresh(path=charm)
    await ops_test.model.wait_for_idle(
        apps=[APP_NAME], status="active", timeout=1000, idle_period=120
    )

    assert await access_all_dashboards(ops_test)


@pytest.mark.abort_on_fail
async def test_switch_tls_on(ops_test: OpsTest):
    """Test HTTPS access to each dashboard unit."""
    # Relate it to OpenSearch to set up TLS.
    await ops_test.model.relate(APP_NAME, TLS_CERTIFICATES_APP_NAME)
    await ops_test.model.wait_for_idle(
        apps=[APP_NAME, TLS_CERTIFICATES_APP_NAME], status="active", timeout=1000
    )


@pytest.mark.abort_on_fail
async def test_in_place_upgrade_https(ops_test: OpsTest, charm: str):
    leader_unit = None
    for unit in ops_test.model.applications[APP_NAME].units:
        if await unit.is_leader_from_status():
            leader_unit = unit
    assert leader_unit

    action = await leader_unit.run_action("pre-upgrade-check")
    await action.wait()

    # ensuring that the upgrade stack is correct
    relation_data = get_app_relation_data(
        model_full_name=ops_test.model_full_name,
        unit=f"{APP_NAME}/0",
        endpoint="upgrade",
    )

    assert "upgrade-stack" in relation_data
    assert set(json.loads(relation_data["upgrade-stack"])) == set(
        [int(unit.machine.id) for unit in ops_test.model.applications[APP_NAME].units]
    )

    await ops_test.model.applications[APP_NAME].refresh(path=charm)
    await ops_test.model.wait_for_idle(
        apps=[APP_NAME], status="active", timeout=1000, idle_period=120
    )

    assert await access_all_dashboards(ops_test, https=True)<|MERGE_RESOLUTION|>--- conflicted
+++ resolved
@@ -50,15 +50,9 @@
         charm, application_name=APP_NAME, num_units=NUM_UNITS_APP, series=series
     )
     await ops_test.model.set_config(OPENSEARCH_CONFIG)
-<<<<<<< HEAD
-    await ops_test.model.deploy(OPENSEARCH_APP_NAME, channel="latest/edge", num_units=NUM_UNITS_DB)
-
-    config = {"ca-common-name": "CN_CA"}
-    await ops_test.model.deploy(TLS_CERTIFICATES_APP_NAME, channel="1/stable", config=config)
-=======
     await ops_test.model.deploy(
         OPENSEARCH_APP_NAME,
-        channel="2/edge",
+        channel="4.11/edge",
         num_units=NUM_UNITS_DB,
         config=CONFIG_OPTS,
     )
@@ -67,7 +61,6 @@
     await ops_test.model.deploy(
         TLS_CERTIFICATES_APP_NAME, channel=TLS_STABLE_CHANNEL, config=config
     )
->>>>>>> 04f2402b
 
     await ops_test.model.wait_for_idle(
         apps=[TLS_CERTIFICATES_APP_NAME], status="active", timeout=1000
