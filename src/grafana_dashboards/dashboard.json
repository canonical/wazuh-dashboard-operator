--- conflicted
+++ resolved
@@ -1652,13 +1652,7 @@
   },
   "timepicker": {},
   "timezone": "browser",
-<<<<<<< HEAD
   "title": "Charmed Wazuh Dashboard",
   "version": 14,
-=======
-  "title": "Charmed Opensearch Dashboards",
-  "uid": "df1e16cfa7d31daf0fd9df185d6fdf5730d3a5b4",
-  "version": 1,
->>>>>>> 04f2402b
   "weekStart": ""
 }