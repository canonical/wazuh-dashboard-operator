--- conflicted
+++ resolved
@@ -4,11 +4,7 @@
 
 """Collection of global literals for the charm."""
 
-<<<<<<< HEAD
 OPENSEARCH_DASHBOARDS_SNAP_REVISION = "2"
-=======
-OPENSEARCH_DASHBOARDS_SNAP_REVISION = "30"
->>>>>>> 04f2402b
 
 SUBSTRATE = "vm"
 CHARM_KEY = "wazuh-dashboard"
