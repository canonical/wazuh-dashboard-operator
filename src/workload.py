#!/usr/bin/env python3
# Copyright 2023 Canonical Ltd.
# See LICENSE file for licensing details.

"""Implementation of WorkloadBase for running on VMs."""
import logging
import os
import secrets
import shutil
import string
import subprocess

from charms.operator_libs_linux.v2 import snap
from tenacity import retry
from tenacity.retry import retry_any, retry_if_exception, retry_if_not_result
from tenacity.stop import stop_after_attempt
from tenacity.wait import wait_fixed
from typing_extensions import override

from core.workload import WorkloadBase
from literals import OPENSEARCH_DASHBOARDS_SNAP_REVISION

logger = logging.getLogger(__name__)


class ODWorkload(WorkloadBase):
    """Implementation of WorkloadBase for running on VMs."""

    SNAP_NAME = "wazuh-dashboard"
    SNAP_APP_SERVICE = "opensearch-dashboards-daemon"
    SNAP_EXPORTER_SERVICE = "exporter-daemon"

    def __init__(self):
        self.dashboards = snap.SnapCache()[self.SNAP_NAME]

    @override
    def start(self) -> None:
        try:
            self.dashboards.start(services=[self.SNAP_APP_SERVICE, self.SNAP_EXPORTER_SERVICE])
        except snap.SnapError as e:
            logger.exception(str(e))

    @override
    def stop(self) -> None:
        try:
            self.dashboards.stop(services=[self.SNAP_APP_SERVICE, self.SNAP_EXPORTER_SERVICE])
        except snap.SnapError as e:
            logger.exception(str(e))

    @override
    @retry(
        wait=wait_fixed(1),
        stop=stop_after_attempt(5),
        retry_error_callback=lambda state: state.outcome.result(),  # type: ignore
        retry=retry_any(
            retry_if_not_result(lambda result: True if result else False),
            retry_if_exception(snap.SnapError),
        ),
    )
    def restart(self) -> bool:
        try:
            self.dashboards.restart(services=[self.SNAP_APP_SERVICE, self.SNAP_EXPORTER_SERVICE])
        except snap.SnapError as e:
            logger.exception(str(e))
        return self.alive()

    @override
    def configure(self, key, value) -> None:
        try:
            self.dashboards.set(config={key: value})
        except snap.SnapError as e:
            logger.exception(str(e))

    @override
    def read(self, path: str) -> list[str]:
        if not os.path.exists(path):
            return []
        else:
            with open(path) as f:
                content = f.read().split("\n")

        return content

    @override
    def read_raw(self, path: str) -> str:
        if not os.path.exists(path):
            return ""
        else:
            with open(path) as f:
                content = f.read()

        return content

    @override
    def write(self, content: str, path: str) -> None:
        os.makedirs(os.path.dirname(path), exist_ok=True)
        shutil.chown(os.path.dirname(path), user="snap_daemon", group="root")

        with open(path, "w") as f:
            f.write(content)

        shutil.chown(path, user="snap_daemon", group="root")

    @override
    def exec(self, command: list[str], working_dir: str | None = None) -> str:
        return subprocess.check_output(
            command,
            stderr=subprocess.PIPE,
            universal_newlines=True,
            cwd=working_dir,
        )

    @override
    @retry(
        wait=wait_fixed(1),
        stop=stop_after_attempt(5),
        retry_error_callback=lambda state: state.outcome.result(),  # type: ignore
        retry=retry_if_not_result(lambda result: True if result else False),
    )
    def alive(self) -> bool:
        """The main application is alive."""
        try:
            return bool(self.dashboards.services[self.SNAP_APP_SERVICE]["active"])
        except KeyError:
            return False

    @override
    def healthy(self) -> bool:
        return self.alive()

    # --- Charm Specific ---

    def install(self) -> bool:
        """Loads the snap from LP, returning a StatusBase for the Charm to set.

        Returns:
            True if successfully installed. False otherwise.
        """
        try:
            cache = snap.SnapCache()
            dashboards = cache[self.SNAP_NAME]

<<<<<<< HEAD
            dashboards.ensure(
                snap.SnapState.Present,
                revision=OPENSEARCH_DASHBOARDS_SNAP_REVISION,
                channel="4/edge",
            )
=======
            dashboards.ensure(snap.SnapState.Present, revision=OPENSEARCH_DASHBOARDS_SNAP_REVISION)
>>>>>>> 656db238

            self.dashboards = dashboards
            self.dashboards.hold()

            return True
        except snap.SnapError as e:
            logger.error(str(e))
            return False

    def generate_password(self) -> str:
        """Creates randomized string for use as app passwords.

        Returns:
            String of 32 randomized letter+digit characters
        """
        return "".join([secrets.choice(string.ascii_letters + string.digits) for _ in range(32)])<|MERGE_RESOLUTION|>--- conflicted
+++ resolved
@@ -140,15 +140,11 @@
             cache = snap.SnapCache()
             dashboards = cache[self.SNAP_NAME]
 
-<<<<<<< HEAD
             dashboards.ensure(
                 snap.SnapState.Present,
                 revision=OPENSEARCH_DASHBOARDS_SNAP_REVISION,
-                channel="4/edge",
+                channel="4.11/edge",
             )
-=======
-            dashboards.ensure(snap.SnapState.Present, revision=OPENSEARCH_DASHBOARDS_SNAP_REVISION)
->>>>>>> 656db238
 
             self.dashboards = dashboards
             self.dashboards.hold()
